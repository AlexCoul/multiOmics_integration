--- conflicted
+++ resolved
@@ -163,18 +163,13 @@
 # %%
 diff_stats_scaled = seqFISH_stats_scaled - scRNAseq_stats_scaled
 diff_stats_scaled.T.hist(figsize=(17,8), sharex=True)
-<<<<<<< HEAD
+
 plt.suptitle('Differences in summary statistics of scaled datasets');
 
 # %% [markdown]
 # With a dedicated scaler object for each dataset, their distribution statistics are more comparable.  
 # We will use dedicated scaler objects to improve the applicability to seqFISH of a classifier trained on scRNAseq.
-=======
-plt.suptitle('Differences in summary statistics of scaled data')
-
-# %% [markdown]
-# Differences between distributions are lower when both datasets are scaled with indepent/dedicated scaler (parameters)
->>>>>>> 30dd35d1
+
 
 # %% [markdown]
 # ### Check data transformations with selected genes
@@ -970,7 +965,7 @@
 genes_elim_id = elimination_report[:93,0].astype(int)
 genes_elim = successive_elimination(gene_names, genes_elim_id)
 
-<<<<<<< HEAD
+
 scRNAseq_drop = copy.deepcopy(scRNAseq)
 seqFISH_drop = copy.deepcopy(seqFISH)
 
@@ -981,17 +976,7 @@
 scaler_seq = StandardScaler() # for seqFISH
 Xtest = scaler_sc.fit_transform(scRNAseq_drop)
 Xpred = scaler_seq.fit_transform(seqFISH_drop)  
-=======
-scaler = StandardScaler()
-Xtest = scaler.fit_transform(scRNAseq)
-Xpred = scaler.transform(seqFISH)  
-for i in genes_elim:
-    Xtest= np.delete(Xtest, i, axis=1)
-    Xpred= np.delete(Xpred, i, axis=1)
-    # should we use a different scaler for the seqFISH data?
-    # like StandardScaler().fit_transform(scRNseqFISHAseq)
-    # that depends the distributions' similarity with the scRNAseq data
->>>>>>> 30dd35d1
+
 
 # %% [markdown]
 # #### Re-run hyperparameters search
